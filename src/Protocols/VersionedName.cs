<<<<<<< HEAD
﻿namespace PeerTalk.Protocols
{
    using Semver;
    using System;
    using System.Linq;

    /// <summary>
    ///   A name with a semantic version.
    /// </summary>
    /// <remarks>
    ///   Implements value type equality.
    /// </remarks>
    public class VersionedName : IEquatable<VersionedName>, IComparable<VersionedName>
    {
        /// <summary>
        ///   The name.
        /// </summary>
        public string Name { get; set; }
=======
﻿using Semver;
using System;
using System.Linq;

namespace PeerTalk.Protocols
{
	/// <summary>
	///   A name with a semantic version.
	/// </summary>
	/// <remarks>
	///   Implements value type equality.
	/// </remarks>
	public class VersionedName : IEquatable<VersionedName>, IComparable<VersionedName>
	{
		/// <summary>
		///   The name.
		/// </summary>
		public string Name { get; set; }
>>>>>>> 3ccd7504

		/// <summary>
		///   The semantic version.
		/// </summary>
		public SemVersion Version { get; set; }

<<<<<<< HEAD
        /// <inheritdoc />
        public override string ToString() => $"/{Name}/{Version}";

        /// <summary>
        /// Parses the specified string.
        /// </summary>
        /// <param name="s">The string.</param>
        /// <returns>VersionedName.</returns>
        public static VersionedName Parse(string s)
        {
            var parts = s.Split('/').Where(p => p.Length > 0).ToArray();
            return new VersionedName
            {
                Name = string.Join("/", parts, 0, parts.Length - 1),
                Version = SemVersion.Parse(parts[parts.Length - 1])
            };
        }

        /// <inheritdoc />
        public override int GetHashCode() => ToString().GetHashCode();

        /// <inheritdoc />
        public override bool Equals(object obj) =>
            obj is VersionedName that &&
            this.Name == that.Name &&
            this.Version == that.Version;

        /// <inheritdoc />
        public bool Equals(VersionedName that) =>
            this.Name == that.Name &&
            this.Version == that.Version;

        /// <summary>
        ///   Value equality.
        /// </summary>
        public static bool operator ==(VersionedName a, VersionedName b) => ReferenceEquals(a, b) || (!(a is null) && !(b is null) && a.Equals(b));

        /// <summary>
        ///   Value inequality.
        /// </summary>
        public static bool operator !=(VersionedName a, VersionedName b) => !ReferenceEquals(a, b) && (a is null || b is null || !a.Equals(b));

        /// <inheritdoc />
        public int CompareTo(VersionedName that) => that is null ? 1 : this.Name == that.Name ? this.Version.CompareTo(that.Version) : this.Name.CompareTo(that.Name);
    }
=======
		/// <inheritdoc />
		public override string ToString()
		{
			return $"/{Name}/{Version}";
		}

		/// <summary>
		///   Parse
		/// </summary>
		/// <param name="s"></param>
		/// <returns></returns>
		public static VersionedName Parse(string s)
		{
			var parts = s.Split('/').Where(p => p.Length > 0).ToArray();
			return new VersionedName
			{
				Name = string.Join("/", parts, 0, parts.Length - 1),
				Version = SemVersion.Parse(parts[parts.Length - 1], SemVersionStyles.Any)
			};
		}

		/// <inheritdoc />
		public override int GetHashCode()
		{
			return ToString().GetHashCode();
		}

		/// <inheritdoc />
		public override bool Equals(object obj)
		{
			var that = obj as VersionedName;
			return (that == null)
				? false
				: this.Name == that.Name && this.Version == that.Version;
		}

		/// <inheritdoc />
		public bool Equals(VersionedName that)
		{
			return this.Name == that.Name && this.Version == that.Version;
		}

		/// <summary>
		///   Value equality.
		/// </summary>
		public static bool operator ==(VersionedName a, VersionedName b)
		{
			if (object.ReferenceEquals(a, b)) return true;
			if (object.ReferenceEquals(a, null)) return false;
			if (object.ReferenceEquals(b, null)) return false;

			return a.Equals(b);
		}

		/// <summary>
		///   Value inequality.
		/// </summary>
		public static bool operator !=(VersionedName a, VersionedName b)
		{
			if (object.ReferenceEquals(a, b)) return false;
			if (object.ReferenceEquals(a, null)) return true;
			if (object.ReferenceEquals(b, null)) return true;

			return !a.Equals(b);
		}

		/// <inheritdoc />
		public int CompareTo(VersionedName that)
		{
			if (that == null) return 1;
			if (this.Name == that.Name) return this.Version.CompareSortOrderTo(that.Version);
			return this.Name.CompareTo(that.Name);
		}
	}
>>>>>>> 3ccd7504
}<|MERGE_RESOLUTION|>--- conflicted
+++ resolved
@@ -1,29 +1,9 @@
-<<<<<<< HEAD
 ﻿namespace PeerTalk.Protocols
 {
     using Semver;
     using System;
     using System.Linq;
 
-    /// <summary>
-    ///   A name with a semantic version.
-    /// </summary>
-    /// <remarks>
-    ///   Implements value type equality.
-    /// </remarks>
-    public class VersionedName : IEquatable<VersionedName>, IComparable<VersionedName>
-    {
-        /// <summary>
-        ///   The name.
-        /// </summary>
-        public string Name { get; set; }
-=======
-﻿using Semver;
-using System;
-using System.Linq;
-
-namespace PeerTalk.Protocols
-{
 	/// <summary>
 	///   A name with a semantic version.
 	/// </summary>
@@ -36,72 +16,21 @@
 		///   The name.
 		/// </summary>
 		public string Name { get; set; }
->>>>>>> 3ccd7504
 
 		/// <summary>
 		///   The semantic version.
 		/// </summary>
 		public SemVersion Version { get; set; }
 
-<<<<<<< HEAD
-        /// <inheritdoc />
+		/// <inheritdoc />
         public override string ToString() => $"/{Name}/{Version}";
 
-        /// <summary>
+		/// <summary>
         /// Parses the specified string.
         /// </summary>
         /// <param name="s">The string.</param>
         /// <returns>VersionedName.</returns>
         public static VersionedName Parse(string s)
-        {
-            var parts = s.Split('/').Where(p => p.Length > 0).ToArray();
-            return new VersionedName
-            {
-                Name = string.Join("/", parts, 0, parts.Length - 1),
-                Version = SemVersion.Parse(parts[parts.Length - 1])
-            };
-        }
-
-        /// <inheritdoc />
-        public override int GetHashCode() => ToString().GetHashCode();
-
-        /// <inheritdoc />
-        public override bool Equals(object obj) =>
-            obj is VersionedName that &&
-            this.Name == that.Name &&
-            this.Version == that.Version;
-
-        /// <inheritdoc />
-        public bool Equals(VersionedName that) =>
-            this.Name == that.Name &&
-            this.Version == that.Version;
-
-        /// <summary>
-        ///   Value equality.
-        /// </summary>
-        public static bool operator ==(VersionedName a, VersionedName b) => ReferenceEquals(a, b) || (!(a is null) && !(b is null) && a.Equals(b));
-
-        /// <summary>
-        ///   Value inequality.
-        /// </summary>
-        public static bool operator !=(VersionedName a, VersionedName b) => !ReferenceEquals(a, b) && (a is null || b is null || !a.Equals(b));
-
-        /// <inheritdoc />
-        public int CompareTo(VersionedName that) => that is null ? 1 : this.Name == that.Name ? this.Version.CompareTo(that.Version) : this.Name.CompareTo(that.Name);
-    }
-=======
-		/// <inheritdoc />
-		public override string ToString()
-		{
-			return $"/{Name}/{Version}";
-		}
-
-		/// <summary>
-		///   Parse
-		/// </summary>
-		/// <param name="s"></param>
-		/// <returns></returns>
-		public static VersionedName Parse(string s)
 		{
 			var parts = s.Split('/').Where(p => p.Length > 0).ToArray();
 			return new VersionedName
@@ -112,49 +41,28 @@
 		}
 
 		/// <inheritdoc />
-		public override int GetHashCode()
-		{
-			return ToString().GetHashCode();
-		}
+        public override int GetHashCode() => ToString().GetHashCode();
 
 		/// <inheritdoc />
-		public override bool Equals(object obj)
-		{
-			var that = obj as VersionedName;
-			return (that == null)
-				? false
-				: this.Name == that.Name && this.Version == that.Version;
-		}
+        public override bool Equals(object obj) =>
+            obj is VersionedName that &&
+            this.Name == that.Name &&
+            this.Version == that.Version;
 
 		/// <inheritdoc />
-		public bool Equals(VersionedName that)
-		{
-			return this.Name == that.Name && this.Version == that.Version;
-		}
+        public bool Equals(VersionedName that) =>
+            this.Name == that.Name &&
+            this.Version == that.Version;
 
 		/// <summary>
 		///   Value equality.
 		/// </summary>
-		public static bool operator ==(VersionedName a, VersionedName b)
-		{
-			if (object.ReferenceEquals(a, b)) return true;
-			if (object.ReferenceEquals(a, null)) return false;
-			if (object.ReferenceEquals(b, null)) return false;
-
-			return a.Equals(b);
-		}
+        public static bool operator ==(VersionedName a, VersionedName b) => ReferenceEquals(a, b) || (!(a is null) && !(b is null) && a.Equals(b));
 
 		/// <summary>
 		///   Value inequality.
 		/// </summary>
-		public static bool operator !=(VersionedName a, VersionedName b)
-		{
-			if (object.ReferenceEquals(a, b)) return false;
-			if (object.ReferenceEquals(a, null)) return true;
-			if (object.ReferenceEquals(b, null)) return true;
-
-			return !a.Equals(b);
-		}
+        public static bool operator !=(VersionedName a, VersionedName b) => !ReferenceEquals(a, b) && (a is null || b is null || !a.Equals(b));
 
 		/// <inheritdoc />
 		public int CompareTo(VersionedName that)
@@ -164,5 +72,4 @@
 			return this.Name.CompareTo(that.Name);
 		}
 	}
->>>>>>> 3ccd7504
 }