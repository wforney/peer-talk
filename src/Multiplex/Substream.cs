--- conflicted
+++ resolved
@@ -1,4 +1,3 @@
-<<<<<<< HEAD
 ﻿namespace PeerTalk.Multiplex
 {
     using Ipfs;
@@ -9,215 +8,6 @@
     using System.Threading.Tasks;
     using System.Threading.Tasks.Dataflow;
 
-    /// <summary>
-    ///   A duplex substream used by the <see cref="Muxer"/>.
-    /// </summary>
-    /// <remarks>
-    ///   Reading of data waits on the Muxer calling <see cref="AddData(byte[])"/>.
-    ///   <see cref="NoMoreData"/> is used to signal the end of stream.
-    ///   <para>
-    ///   Writing data is buffered until <see cref="FlushAsync(CancellationToken)"/> is
-    ///   called.
-    ///   </para>
-    /// </remarks>
-    public class Substream : Stream
-    {
-        private readonly BufferBlock<byte[]> inBlocks = new BufferBlock<byte[]>();
-        private byte[] inBlock;
-        private int inBlockOffset;
-        private bool eos;
-        private Stream outStream = new MemoryStream();
-
-        /// <summary>
-        ///   The type of message of sent to the other side.
-        /// </summary>
-        /// <value>
-        ///   Either <see cref="PacketType.MessageInitiator"/> or <see cref="PacketType.MessageReceiver"/>.
-        ///   Defaults to <see cref="PacketType.MessageReceiver"/>.
-        /// </value>
-        public PacketType SentMessageType = PacketType.MessageReceiver;
-
-        /// <summary>
-        ///   The stream identifier.
-        /// </summary>
-        /// <value>
-        ///   The session initiator allocates odd IDs and the session receiver allocates even IDs.
-        /// </value>
-        public long Id;
-
-        /// <summary>
-        ///   A name for the stream.
-        /// </summary>
-        /// <value>
-        ///   Names do not need to be unique.
-        /// </value>
-        public string Name;
-
-        /// <summary>
-        ///   The multiplexor associated with the substream.
-        /// </summary>
-        public Muxer Muxer { get; set; }
-
-        /// <inheritdoc />
-        public override bool CanRead => !eos;
-
-        /// <inheritdoc />
-        public override bool CanSeek => false;
-
-        /// <inheritdoc />
-        public override bool CanWrite => outStream != null;
-
-        /// <inheritdoc />
-        public override bool CanTimeout => false;
-
-        /// <inheritdoc />
-        public override long Length => throw new NotSupportedException();
-
-        /// <inheritdoc />
-        public override long Position
-        {
-            get => throw new NotSupportedException();
-            set => throw new NotSupportedException();
-        }
-
-        /// <inheritdoc />
-        public override long Seek(long offset, SeekOrigin origin) => throw new NotSupportedException();
-
-        /// <inheritdoc />
-        public override void SetLength(long value) => throw new NotSupportedException();
-
-        /// <summary>
-        ///   Add some data that should be read by the stream.
-        /// </summary>
-        /// <param name="data">
-        ///   The data to be read.
-        /// </param>
-        /// <remarks>
-        ///   <b>AddData</b> is called when the muxer receives a packet for this
-        ///   stream.
-        /// </remarks>
-        public void AddData(byte[] data) => inBlocks.Post(data);
-
-        /// <summary>
-        ///   Indicates that the stream will not receive any more data.
-        /// </summary>
-        /// <seealso cref="AddData(byte[])"/>
-        /// <remarks>
-        ///   <b>NoMoreData</b> is called when the muxer receives a packet to
-        ///   close this stream.
-        /// </remarks>
-        public void NoMoreData() => inBlocks.Complete();
-
-        /// <inheritdoc />
-        public override int Read(byte[] buffer, int offset, int count) =>
-#pragma warning disable VSTHRD002
-            ReadAsync(buffer, offset, count).GetAwaiter().GetResult();
-#pragma warning restore VSTHRD002
-
-        /// <inheritdoc />
-        public override async Task<int> ReadAsync(byte[] buffer, int offset, int count, CancellationToken cancellationToken)
-        {
-            int total = 0;
-            while (count > 0 && !eos)
-            {
-                // Does the current block have some unread data?
-                if (inBlock != null && inBlockOffset < inBlock.Length)
-                {
-                    var n = Math.Min(inBlock.Length - inBlockOffset, count);
-                    Array.Copy(inBlock, inBlockOffset, buffer, offset, n);
-                    total += n;
-                    count -= n;
-                    offset += n;
-                    inBlockOffset += n;
-                }
-                // Otherwise, wait for a new block of data.
-                else
-                {
-                    try
-                    {
-                        inBlock = await inBlocks.ReceiveAsync(cancellationToken).ConfigureAwait(false);
-                        inBlockOffset = 0;
-                    }
-                    catch (InvalidOperationException) // no more data!
-                    {
-                        eos = true;
-                    }
-                }
-            }
-
-            return total;
-        }
-
-        /// <inheritdoc />
-        public override void Flush() =>
-#pragma warning disable VSTHRD002
-            FlushAsync().GetAwaiter().GetResult();
-#pragma warning restore VSTHRD002
-
-        /// <inheritdoc />
-        public override async Task FlushAsync(CancellationToken cancel)
-        {
-            if (outStream.Length == 0)
-            {
-                return;
-            }
-
-            // Send the response over the muxer channel
-            using (await Muxer.AcquireWriteAccessAsync().ConfigureAwait(false))
-            {
-                outStream.Position = 0;
-                var header = new Header
-                {
-                    StreamId = Id,
-                    PacketType = SentMessageType
-                };
-                await header.WriteAsync(Muxer.Channel, cancel).ConfigureAwait(false);
-                await Varint.WriteVarintAsync(Muxer.Channel, outStream.Length, cancel).ConfigureAwait(false);
-                await outStream.CopyToAsync(Muxer.Channel).ConfigureAwait(false);
-                await Muxer.Channel.FlushAsync(cancel).ConfigureAwait(false);
-
-                outStream.SetLength(0);
-            }
-        }
-
-        /// <inheritdoc />
-        public override void Write(byte[] buffer, int offset, int count) => outStream.Write(buffer, offset, count);
-
-        /// <inheritdoc />
-        public override Task WriteAsync(byte[] buffer, int offset, int count, CancellationToken cancellationToken) => outStream.WriteAsync(buffer, offset, count, cancellationToken);
-
-        /// <inheritdoc />
-        public override void WriteByte(byte value) => outStream.WriteByte(value);
-
-        /// <inheritdoc />
-        protected override void Dispose(bool disposing)
-        {
-            if (disposing)
-            {
-                _ = (Muxer?.RemoveStreamAsync(this).WaitAndUnwrapException());
-
-                eos = true;
-                if (!(outStream is null))
-                {
-                    outStream.Dispose();
-                    outStream = null;
-                }
-            }
-
-            base.Dispose(disposing);
-        }
-    }
-}
-=======
-﻿using Ipfs;
-using System;
-using System.IO;
-using System.Threading;
-using System.Threading.Tasks;
-using System.Threading.Tasks.Dataflow;
-
-namespace PeerTalk.Multiplex
-{
 	/// <summary>
 	///   A duplex substream used by the <see cref="Muxer"/>.
 	/// </summary>
@@ -231,12 +21,11 @@
 	/// </remarks>
 	public class Substream : Stream
 	{
-		BufferBlock<byte[]> inBlocks = new BufferBlock<byte[]>();
-		byte[] inBlock;
-		int inBlockOffset;
-		bool eos;
-
-		Stream outStream = new MemoryStream();
+        private readonly BufferBlock<byte[]> inBlocks = new BufferBlock<byte[]>();
+        private byte[] inBlock;
+        private int inBlockOffset;
+        private bool eos;
+        private Stream outStream = new MemoryStream();
 
 		/// <summary>
 		///   The type of message of sent to the other side.
@@ -291,16 +80,10 @@
 		}
 
 		/// <inheritdoc />
-		public override long Seek(long offset, SeekOrigin origin)
-		{
-			throw new NotSupportedException();
-		}
-
-		/// <inheritdoc />
-		public override void SetLength(long value)
-		{
-			throw new NotSupportedException();
-		}
+        public override long Seek(long offset, SeekOrigin origin) => throw new NotSupportedException();
+
+		/// <inheritdoc />
+        public override void SetLength(long value) => throw new NotSupportedException();
 
 		/// <summary>
 		///   Add some data that should be read by the stream.
@@ -312,10 +95,7 @@
 		///   <b>AddData</b> is called when the muxer receives a packet for this
 		///   stream.
 		/// </remarks>
-		public void AddData(byte[] data)
-		{
-			inBlocks.Post(data);
-		}
+        public void AddData(byte[] data) => inBlocks.Post(data);
 
 		/// <summary>
 		///   Indicates that the stream will not receive any more data.
@@ -325,18 +105,13 @@
 		///   <b>NoMoreData</b> is called when the muxer receives a packet to
 		///   close this stream.
 		/// </remarks>
-		public void NoMoreData()
-		{
-			inBlocks.Complete();
-		}
-
-		/// <inheritdoc />
-		public override int Read(byte[] buffer, int offset, int count)
-		{
+        public void NoMoreData() => inBlocks.Complete();
+
+		/// <inheritdoc />
+        public override int Read(byte[] buffer, int offset, int count) =>
 #pragma warning disable VSTHRD002
-			return ReadAsync(buffer, offset, count).GetAwaiter().GetResult();
+            ReadAsync(buffer, offset, count).GetAwaiter().GetResult();
 #pragma warning restore VSTHRD002
-		}
 
 		/// <inheritdoc />
 		public override async Task<int> ReadAsync(byte[] buffer, int offset, int count, CancellationToken cancellationToken)
@@ -368,22 +143,23 @@
 					}
 				}
 			}
+
 			return total;
 		}
 
 		/// <inheritdoc />
-		public override void Flush()
-		{
+        public override void Flush() =>
 #pragma warning disable VSTHRD002
 			FlushAsync().GetAwaiter().GetResult();
 #pragma warning restore VSTHRD002
-		}
 
 		/// <inheritdoc />
 		public override async Task FlushAsync(CancellationToken cancel)
 		{
 			if (outStream.Length == 0)
+            {
 				return;
+            }
 
 			// Send the response over the muxer channel
 			using (await Muxer.AcquireWriteAccessAsync().ConfigureAwait(false))
@@ -404,22 +180,13 @@
 		}
 
 		/// <inheritdoc />
-		public override void Write(byte[] buffer, int offset, int count)
-		{
-			outStream.Write(buffer, offset, count);
-		}
-
-		/// <inheritdoc />
-		public override Task WriteAsync(byte[] buffer, int offset, int count, CancellationToken cancellationToken)
-		{
-			return outStream.WriteAsync(buffer, offset, count, cancellationToken);
-		}
-
-		/// <inheritdoc />
-		public override void WriteByte(byte value)
-		{
-			outStream.WriteByte(value);
-		}
+        public override void Write(byte[] buffer, int offset, int count) => outStream.Write(buffer, offset, count);
+
+		/// <inheritdoc />
+        public override Task WriteAsync(byte[] buffer, int offset, int count, CancellationToken cancellationToken) => outStream.WriteAsync(buffer, offset, count, cancellationToken);
+
+		/// <inheritdoc />
+        public override void WriteByte(byte value) => outStream.WriteByte(value);
 
 		/// <inheritdoc />
 		[System.Diagnostics.CodeAnalysis.SuppressMessage("Usage", "VSTHRD110:Observe result of async calls", Justification = "<Pending>")]
@@ -427,18 +194,17 @@
 		{
 			if (disposing)
 			{
-				Muxer?.RemoveStreamAsync(this);
+                _ = (Muxer?.RemoveStreamAsync(this).WaitAndUnwrapException());
 
 				eos = true;
-				if (outStream != null)
+                if (!(outStream is null))
 				{
 					outStream.Dispose();
 					outStream = null;
 				}
 			}
+
 			base.Dispose(disposing);
 		}
 	}
-
-}
->>>>>>> 3ccd7504
+}