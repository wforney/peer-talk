--- conflicted
+++ resolved
@@ -243,11 +243,7 @@
         /// </summary>
         public DhtMessage ProcessFindNode(DhtMessage request, DhtMessage response)
         {
-<<<<<<< HEAD
             // Some random walkers generate a random Key that is not hashed.
-=======
-            // Some random walkers generate a random Key this is not hashed.
->>>>>>> 8d2223f8
             MultiHash peerId;
             try
             {
@@ -255,6 +251,7 @@
             }
             catch (Exception)
             {
+                log.Error($"Bad FindNode request key {request.Key.ToHexString()}");
                 peerId = MultiHash.ComputeHash(request.Key);
             }
 
@@ -305,7 +302,9 @@
                 .Get(cid)
                 .Select(pid =>
                 {
-                    var peer = Swarm.RegisterPeer(new Peer { Id = pid });
+                    var peer = (pid == Swarm.LocalPeer.Id)
+                         ? Swarm.LocalPeer
+                         : Swarm.RegisterPeer(new Peer { Id = pid });
                     return new DhtPeerMessage
                     {
                         Id = peer.Id.ToArray(),
@@ -328,7 +327,16 @@
             {
                 return null;
             }
-            var cid = new Cid { Hash = new MultiHash(request.Key) };
+            Cid cid;
+            try
+            {
+                cid = new Cid { Hash = new MultiHash(request.Key) };
+            }
+            catch (Exception)
+            {
+                log.Error($"Bad AddProvider request key {request.Key.ToHexString()}");
+                return null;
+            }
             var providers = request.ProviderPeers
                 .Select(p => p.TryToPeer(out Peer peer) ? peer : (Peer)null)
                 .Where(p => p != null)
