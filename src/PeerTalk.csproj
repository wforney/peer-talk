﻿<Project Sdk="Microsoft.NET.Sdk">

  <PropertyGroup>
    <TargetFramework>netstandard2.0</TargetFramework>
    <AssemblyName>PeerTalk</AssemblyName>
    <RootNamespace>PeerTalk</RootNamespace>
    <DocumentationFile>bin\$(Configuration)\$(TargetFramework)\$(AssemblyName).xml</DocumentationFile>
    <DebugType>portable</DebugType>
    <TreatWarningsAsErrors>true</TreatWarningsAsErrors>

    <!-- developer build is always 0.42 -->
    <AssemblyVersion>0.42</AssemblyVersion>
    <Version>0.42</Version>

    <!-- Nuget specs -->
    <PackageId>PeerTalk</PackageId>
    <Authors>Richard Schneider</Authors>
    <Title>Peer to Peer communication</Title>
    <Description>An implementation of the IPFS libp2p</Description>
    <PackageReleaseNotes>https://github.com/richardschneider/peer-talk/releases</PackageReleaseNotes>
    <PackageRequireLicenseAcceptance>false</PackageRequireLicenseAcceptance>
    <PackageReleaseNotes></PackageReleaseNotes>
    <Copyright>© 2018-2019 Richard Schneider</Copyright>
    <PackageTags>ipfs peer-to-peer libp2p p2p distributed web</PackageTags>
    <IncludeSymbols>True</IncludeSymbols>
    <PackageLicenseUrl>https://github.com/richardschneider/peer-talk/blob/master/LICENSE</PackageLicenseUrl>
    <PackageProjectUrl>https://github.com/richardschneider/peer-talk</PackageProjectUrl>
    <PackageIconUrl>https://github.com/ipfs/logo/blob/master/platform-icons/osx-menu-bar.png</PackageIconUrl>
    <GeneratePackageOnBuild Condition=" '$(Configuration)' == 'Release' ">true</GeneratePackageOnBuild>
    <GenerateDocumentationFile>true</GenerateDocumentationFile>
  </PropertyGroup>

  <PropertyGroup Condition=" '$(TargetFramework)' == 'netstandard14'">
    <DefineConstants>NETSTANDARD14</DefineConstants>
  </PropertyGroup>
  <PropertyGroup Condition=" '$(TargetFramework)' == 'netstandard2'">
    <DefineConstants>NETSTANDARD2</DefineConstants>
  </PropertyGroup>
  <PropertyGroup Condition=" '$(TargetFramework)' == 'net461'">
    <DefineConstants>NET461</DefineConstants>
  </PropertyGroup>

  <PropertyGroup>
    <!-- Optional: Publish the repository URL in the built .nupkg (in the NuSpec <Repository> element) -->
    <PublishRepositoryUrl>true</PublishRepositoryUrl>
    <!-- Optional: Embed source files that are not tracked by the source control manager in the PDB -->
    <EmbedUntrackedSources>false</EmbedUntrackedSources>
    <!-- Optional: Build symbol package (.snupkg) to distribute the PDB containing Source Link -->
    <IncludeSymbols>true</IncludeSymbols>
    <SymbolPackageFormat>snupkg</SymbolPackageFormat>
    <AllowedOutputExtensionsInPackageBuildOutputFolder>.pdb;$(AllowedOutputExtensionsInPackageBuildOutputFolder)</AllowedOutputExtensionsInPackageBuildOutputFolder>
    <PackageReadmeFile>README.md</PackageReadmeFile>
  </PropertyGroup>

  <ItemGroup>
    <None Include="..\README.md">
      <Pack>True</Pack>
      <PackagePath>\</PackagePath>
    </None>
  </ItemGroup>

  <ItemGroup>
    <PackageReference Include="Ipfs.Core" Version="0.55.0" />
    <PackageReference Include="Makaretu.Dns.Multicast" Version="0.27.0" />
    <PackageReference Include="Makaretu.KBucket" Version="0.5.0" />
<<<<<<< HEAD
    <PackageReference Include="Microsoft.Extensions.DependencyInjection.Abstractions" Version="7.0.0" />
    <PackageReference Include="Microsoft.Extensions.Logging.Abstractions" Version="7.0.0" />
    <PackageReference Include="Nito.AsyncEx" Version="5.0.0" />
    <PackageReference Include="protobuf-net" Version="2.4.0" />
    <PackageReference Include="semver" Version="2.0.4" />
    <PackageReference Include="System.Reactive.Linq" Version="5.0.0" />
    <PackageReference Include="System.Threading.Tasks.Dataflow" Version="4.9.0" />
    <PackageReference Include="Portable.BouncyCastle" Version="1.8.5" />
=======
    <PackageReference Include="Nito.AsyncEx" Version="5.1.2" />
    <PackageReference Include="protobuf-net" Version="3.1.25" />
    <PackageReference Include="semver" Version="2.2.0" />
    <PackageReference Include="System.Threading.Tasks.Dataflow" Version="7.0.0" />
    <PackageReference Include="Portable.BouncyCastle" Version="1.9.0" />
>>>>>>> 3ccd7504
  </ItemGroup>
  <ItemGroup>
    <PackageReference Include="Microsoft.SourceLink.GitHub" Version="1.1.1" PrivateAssets="All" />
    <PackageReference Include="Microsoft.VisualStudio.Threading.Analyzers" Version="17.4.27" PrivateAssets="All" />
  </ItemGroup>

  <ItemGroup Condition=" '$(TargetFramework)' == 'netstandard14'">
    <PackageReference Include="System.Net.NameResolution" Version="4.3.0.0" />
  </ItemGroup>

</Project><|MERGE_RESOLUTION|>--- conflicted
+++ resolved
@@ -63,22 +63,14 @@
     <PackageReference Include="Ipfs.Core" Version="0.55.0" />
     <PackageReference Include="Makaretu.Dns.Multicast" Version="0.27.0" />
     <PackageReference Include="Makaretu.KBucket" Version="0.5.0" />
-<<<<<<< HEAD
     <PackageReference Include="Microsoft.Extensions.DependencyInjection.Abstractions" Version="7.0.0" />
     <PackageReference Include="Microsoft.Extensions.Logging.Abstractions" Version="7.0.0" />
-    <PackageReference Include="Nito.AsyncEx" Version="5.0.0" />
-    <PackageReference Include="protobuf-net" Version="2.4.0" />
-    <PackageReference Include="semver" Version="2.0.4" />
-    <PackageReference Include="System.Reactive.Linq" Version="5.0.0" />
-    <PackageReference Include="System.Threading.Tasks.Dataflow" Version="4.9.0" />
-    <PackageReference Include="Portable.BouncyCastle" Version="1.8.5" />
-=======
     <PackageReference Include="Nito.AsyncEx" Version="5.1.2" />
     <PackageReference Include="protobuf-net" Version="3.1.25" />
     <PackageReference Include="semver" Version="2.2.0" />
+    <PackageReference Include="System.Reactive.Linq" Version="5.0.0" />
     <PackageReference Include="System.Threading.Tasks.Dataflow" Version="7.0.0" />
     <PackageReference Include="Portable.BouncyCastle" Version="1.9.0" />
->>>>>>> 3ccd7504
   </ItemGroup>
   <ItemGroup>
     <PackageReference Include="Microsoft.SourceLink.GitHub" Version="1.1.1" PrivateAssets="All" />
