﻿namespace PeerTalk.Cryptography;

using Ipfs;
using Microsoft.VisualStudio.TestTools.UnitTesting;
using System;
using System.IO;

<<<<<<< HEAD
[TestClass]
    public class PreSharedKeyTest
    {
        [TestMethod]
        public void Defaults()
        {
            var psk = new PreSharedKey();
            Assert.IsNull(psk.Value);
            Assert.AreEqual(0, psk.Length);
        }
=======
namespace PeerTalk.Cryptography
{
	[TestClass]
	public class PreSharedKeyTest
	{
		[TestMethod]
		public void Defaults()
		{
			var psk = new PreSharedKey();
			Assert.IsNull(psk.Value);
			Assert.AreEqual(0, psk.Length);
		}
>>>>>>> 3ccd7504

		[TestMethod]
		public void LengthInBits()
		{
			var psk = new PreSharedKey { Value = new byte[] { 1, 2 } };
			Assert.AreEqual(16, psk.Length);
		}

		[TestMethod]
		public void Generate()
		{
			var psk = new PreSharedKey().Generate();
			Assert.IsNotNull(psk.Value);
			Assert.AreEqual(256, psk.Length);
		}

		[TestMethod]
		public void Export_Base16()
		{
			var psk1 = new PreSharedKey().Generate();
			var s = new StringWriter();
			psk1.Export(s, "base16");

			var psk2 = new PreSharedKey();
			psk2.Import(new StringReader(s.ToString()));
			CollectionAssert.AreEqual(psk1.Value, psk2.Value);
		}

		[TestMethod]
		public void Export_Base64()
		{
			var psk1 = new PreSharedKey().Generate();
			var s = new StringWriter();
			psk1.Export(s, "base64");

			var psk2 = new PreSharedKey();
			psk2.Import(new StringReader(s.ToString()));
			CollectionAssert.AreEqual(psk1.Value, psk2.Value);
		}

		[TestMethod]
		public void Export_Base16_is_default()
		{
			var psk = new PreSharedKey().Generate();
			var s1 = new StringWriter();
			var s2 = new StringWriter();
			psk.Export(s1);
			psk.Export(s2, "base16");
			Assert.AreEqual(s1.ToString(), s2.ToString());
		}

		[TestMethod]
		[ExpectedException(typeof(Exception))]
		public void Export_BadBase()
		{
			var psk = new PreSharedKey().Generate();
			var s = new StringWriter();
			psk.Export(s, "bad");
		}

		[TestMethod]
		[ExpectedException(typeof(FormatException))]
		public void Import_BadCodec()
		{
			var s = new StringReader("/bad/codec/");
			new PreSharedKey().Import(s);
		}

		[TestMethod]
		[ExpectedException(typeof(FormatException))]
		public void Import_BadBase()
		{
			var s = new StringReader("/key/swarm/psk/1.0.0/\n/base128/");
			new PreSharedKey().Import(s);
		}

		/// <summary>
		///   A key generated with
		///     > npm install ipfs-swarm-key-gen -g
		///     > node-ipfs-swarm-key-gen
		/// </summary>
		[TestMethod]
		public void Import_JS_Generated()
		{
			var key = "/key/swarm/psk/1.0.0/\n"
				+ "/base16/\n"
				+ "e8d6d31e8e02000010d7d31e8e020000f0d1fc609300000078f0d31e8e020000";
			var psk2 = new PreSharedKey();
			psk2.Import(new StringReader(key));

			var expected = "e8d6d31e8e02000010d7d31e8e020000f0d1fc609300000078f0d31e8e020000".ToHexBuffer();
			CollectionAssert.AreEqual(expected, psk2.Value);
		}

		[TestMethod]
		public void Fingerprint()
		{
			var key = new PreSharedKey
			{
				Value = "e8d6d31e8e02000010d7d31e8e020000f0d1fc609300000078f0d31e8e020000".ToHexBuffer()
			};
			//var expected = "56a19299c05df1f2bb0e1d466002b6d9";
			var expected = "56a19299c05df1f2bb0e1d466002b6d9c14d3104586c3b84c30f1cdbdfdb8f07";
			Assert.AreEqual(expected, key.Fingerprint().ToHexString());
		}

<<<<<<< HEAD
    }
=======
	}
}
>>>>>>> 3ccd7504
<|MERGE_RESOLUTION|>--- conflicted
+++ resolved
@@ -5,21 +5,7 @@
 using System;
 using System.IO;
 
-<<<<<<< HEAD
-[TestClass]
-    public class PreSharedKeyTest
-    {
-        [TestMethod]
-        public void Defaults()
-        {
-            var psk = new PreSharedKey();
-            Assert.IsNull(psk.Value);
-            Assert.AreEqual(0, psk.Length);
-        }
-=======
-namespace PeerTalk.Cryptography
-{
-	[TestClass]
+    [TestClass]
 	public class PreSharedKeyTest
 	{
 		[TestMethod]
@@ -29,7 +15,6 @@
 			Assert.IsNull(psk.Value);
 			Assert.AreEqual(0, psk.Length);
 		}
->>>>>>> 3ccd7504
 
 		[TestMethod]
 		public void LengthInBits()
@@ -136,9 +121,4 @@
 			Assert.AreEqual(expected, key.Fingerprint().ToHexString());
 		}
 
-<<<<<<< HEAD
-    }
-=======
-	}
-}
->>>>>>> 3ccd7504
+	}